/*******************************************************************************
 * Copyright (c) 2012, 2013 Original authors and others.
 * All rights reserved. This program and the accompanying materials
 * are made available under the terms of the Eclipse Public License v1.0
 * which accompanies this distribution, and is available at
 * http://www.eclipse.org/legal/epl-v10.html
 * 
 * Contributors:
 *     Original authors and others - initial API and implementation
 ******************************************************************************/
package org.eclipse.nebula.widgets.nattable.edit.command;

import java.util.Collection;

import org.eclipse.nebula.widgets.nattable.command.AbstractLayerCommandHandler;
import org.eclipse.nebula.widgets.nattable.config.IConfigRegistry;
import org.eclipse.nebula.widgets.nattable.coordinate.PositionCoordinate;
import org.eclipse.nebula.widgets.nattable.edit.EditController;
import org.eclipse.nebula.widgets.nattable.edit.event.InlineCellEditEvent;
import org.eclipse.nebula.widgets.nattable.layer.cell.ILayerCell;
import org.eclipse.nebula.widgets.nattable.selection.SelectionLayer;
import org.eclipse.swt.widgets.Composite;

/**
 * Command handler for handling {@link EditSelectionCommand}s. Will first check
 * if all selected cells are editable and if they have the same editor
 * configured. Will call the {@link EditController} for activation of the edit
 * mode if these checks succeed.
 */
public class EditSelectionCommandHandler extends
        AbstractLayerCommandHandler<EditSelectionCommand> {

    private SelectionLayer selectionLayer;

    public EditSelectionCommandHandler(SelectionLayer selectionLayer) {
        this.selectionLayer = selectionLayer;
    }

    @Override
    public Class<EditSelectionCommand> getCommandClass() {
        return EditSelectionCommand.class;
    }

    @Override
    public boolean doCommand(EditSelectionCommand command) {
<<<<<<< HEAD
        Composite parent = command.getParent();
        IConfigRegistry configRegistry = command.getConfigRegistry();
        Character initialValue = command.getCharacter();

        if (EditUtils.allCellsEditable(this.selectionLayer, configRegistry)
                && EditUtils.isEditorSame(this.selectionLayer, configRegistry)
                && EditUtils.isConverterSame(this.selectionLayer,
                        configRegistry)) {
            // check how many cells are selected
            Collection<ILayerCell> selectedCells = selectionLayer
                    .getSelectedCells();
            if (selectedCells.size() == 1) {
                // editing is triggered by key for a single cell
                // we need to fire the InlineCellEditEvent here because we don't
                // know the correct bounds
                // of the cell to edit inline corresponding to the NatTable. On
                // firing the event, a
                // translation process is triggered, converting the information
                // to the correct values
                // needed for inline editing
                ILayerCell cell = selectedCells.iterator().next();
                this.selectionLayer.fireLayerEvent(new InlineCellEditEvent(
                        this.selectionLayer, new PositionCoordinate(
                                this.selectionLayer, cell.getColumnPosition(),
                                cell.getRowPosition()), parent, configRegistry,
                        (initialValue != null ? initialValue : cell
                                .getDataValue())));
            } else if (selectedCells.size() > 1) {
                // determine the initial value
                Object initialEditValue = initialValue;
                if (initialValue == null
                        && EditUtils.isValueSame(this.selectionLayer)) {
                    ILayerCell cell = selectedCells.iterator().next();
                    initialEditValue = this.selectionLayer
                            .getDataValueByPosition(cell.getColumnPosition(),
                                    cell.getRowPosition());
                }

                EditController.editCells(selectedCells, parent,
                        initialEditValue, configRegistry);
            }
        }
=======
		Composite parent = command.getParent();
		IConfigRegistry configRegistry = command.getConfigRegistry();
		Character initialValue = command.getCharacter();
		
		
		//TODO on row selection, single cells in a row can not be edited via key bindings
		//in such a case only the anchor should be checked
		
		
		if (EditUtils.allCellsEditable(this.selectionLayer, configRegistry)
				&& EditUtils.isEditorSame(this.selectionLayer, configRegistry)
				&& EditUtils.isConverterSame(this.selectionLayer, configRegistry)) {
			
			
			//TODO
			if (!command.isByTraversal() || EditUtils.getLastSelectedCellEditor(selectionLayer, configRegistry).activateOnTraversal()) {
				
				
				//check how many cells are selected
				Collection<ILayerCell> selectedCells = selectionLayer.getSelectedCells();
				if (selectedCells.size() == 1) {
					//editing is triggered by key for a single cell
					//we need to fire the InlineCellEditEvent here because we don't know the correct bounds
					//of the cell to edit inline corresponding to the NatTable. On firing the event, a
					//translation process is triggered, converting the information to the correct values
					//needed for inline editing
					ILayerCell cell = selectedCells.iterator().next();
					this.selectionLayer.fireLayerEvent(
							new InlineCellEditEvent(
									this.selectionLayer, 
									new PositionCoordinate(this.selectionLayer, cell.getColumnPosition(), cell.getRowPosition()), 
									parent, 
									configRegistry, 
									(initialValue != null ? initialValue : cell.getDataValue())));
				}
				else if (selectedCells.size() > 1) {
					//determine the initial value
					Object initialEditValue = initialValue;
					if (initialValue == null && EditUtils.isValueSame(this.selectionLayer)) {
						ILayerCell cell = selectedCells.iterator().next();
						initialEditValue = this.selectionLayer.getDataValueByPosition(
								cell.getColumnPosition(), cell.getRowPosition());
					}
					
					EditController.editCells(selectedCells, parent, initialEditValue, configRegistry);
				}
			}
		}
>>>>>>> 71c1dcb9

        // as commands by default are intended to be consumed by the handler,
        // always
        // return true, whether the activation of the edit mode was successfull
        // or not
        return true;
    }

}<|MERGE_RESOLUTION|>--- conflicted
+++ resolved
@@ -4,7 +4,7 @@
  * are made available under the terms of the Eclipse Public License v1.0
  * which accompanies this distribution, and is available at
  * http://www.eclipse.org/legal/epl-v10.html
- * 
+ *
  * Contributors:
  *     Original authors and others - initial API and implementation
  ******************************************************************************/
@@ -27,8 +27,7 @@
  * configured. Will call the {@link EditController} for activation of the edit
  * mode if these checks succeed.
  */
-public class EditSelectionCommandHandler extends
-        AbstractLayerCommandHandler<EditSelectionCommand> {
+public class EditSelectionCommandHandler extends AbstractLayerCommandHandler<EditSelectionCommand> {
 
     private SelectionLayer selectionLayer;
 
@@ -43,104 +42,51 @@
 
     @Override
     public boolean doCommand(EditSelectionCommand command) {
-<<<<<<< HEAD
         Composite parent = command.getParent();
         IConfigRegistry configRegistry = command.getConfigRegistry();
         Character initialValue = command.getCharacter();
 
         if (EditUtils.allCellsEditable(this.selectionLayer, configRegistry)
                 && EditUtils.isEditorSame(this.selectionLayer, configRegistry)
-                && EditUtils.isConverterSame(this.selectionLayer,
-                        configRegistry)) {
+                && EditUtils.isConverterSame(this.selectionLayer, configRegistry)
+                && EditUtils.activateLastSelectedCellEditor(this.selectionLayer, configRegistry, command.isByTraversal())) {
+
             // check how many cells are selected
-            Collection<ILayerCell> selectedCells = selectionLayer
-                    .getSelectedCells();
+            Collection<ILayerCell> selectedCells = this.selectionLayer.getSelectedCells();
             if (selectedCells.size() == 1) {
                 // editing is triggered by key for a single cell
-                // we need to fire the InlineCellEditEvent here because we don't
-                // know the correct bounds
-                // of the cell to edit inline corresponding to the NatTable. On
-                // firing the event, a
-                // translation process is triggered, converting the information
-                // to the correct values
+                // we need to fire the InlineCellEditEvent here because we
+                // don't know the correct bounds of the cell to edit inline
+                // corresponding to the NatTable.
+                // On firing the event, a translation process is triggered,
+                // converting the information to the correct values
                 // needed for inline editing
                 ILayerCell cell = selectedCells.iterator().next();
-                this.selectionLayer.fireLayerEvent(new InlineCellEditEvent(
-                        this.selectionLayer, new PositionCoordinate(
-                                this.selectionLayer, cell.getColumnPosition(),
-                                cell.getRowPosition()), parent, configRegistry,
-                        (initialValue != null ? initialValue : cell
-                                .getDataValue())));
+                this.selectionLayer.fireLayerEvent(
+                        new InlineCellEditEvent(
+                                this.selectionLayer,
+                                new PositionCoordinate(this.selectionLayer, cell.getColumnPosition(), cell.getRowPosition()),
+                                parent,
+                                configRegistry,
+                                (initialValue != null ? initialValue : cell.getDataValue())));
             } else if (selectedCells.size() > 1) {
                 // determine the initial value
                 Object initialEditValue = initialValue;
                 if (initialValue == null
                         && EditUtils.isValueSame(this.selectionLayer)) {
                     ILayerCell cell = selectedCells.iterator().next();
-                    initialEditValue = this.selectionLayer
-                            .getDataValueByPosition(cell.getColumnPosition(),
-                                    cell.getRowPosition());
+                    initialEditValue = this.selectionLayer.getDataValueByPosition(
+                            cell.getColumnPosition(),
+                            cell.getRowPosition());
                 }
 
-                EditController.editCells(selectedCells, parent,
-                        initialEditValue, configRegistry);
+                EditController.editCells(selectedCells, parent, initialEditValue, configRegistry);
             }
         }
-=======
-		Composite parent = command.getParent();
-		IConfigRegistry configRegistry = command.getConfigRegistry();
-		Character initialValue = command.getCharacter();
-		
-		
-		//TODO on row selection, single cells in a row can not be edited via key bindings
-		//in such a case only the anchor should be checked
-		
-		
-		if (EditUtils.allCellsEditable(this.selectionLayer, configRegistry)
-				&& EditUtils.isEditorSame(this.selectionLayer, configRegistry)
-				&& EditUtils.isConverterSame(this.selectionLayer, configRegistry)) {
-			
-			
-			//TODO
-			if (!command.isByTraversal() || EditUtils.getLastSelectedCellEditor(selectionLayer, configRegistry).activateOnTraversal()) {
-				
-				
-				//check how many cells are selected
-				Collection<ILayerCell> selectedCells = selectionLayer.getSelectedCells();
-				if (selectedCells.size() == 1) {
-					//editing is triggered by key for a single cell
-					//we need to fire the InlineCellEditEvent here because we don't know the correct bounds
-					//of the cell to edit inline corresponding to the NatTable. On firing the event, a
-					//translation process is triggered, converting the information to the correct values
-					//needed for inline editing
-					ILayerCell cell = selectedCells.iterator().next();
-					this.selectionLayer.fireLayerEvent(
-							new InlineCellEditEvent(
-									this.selectionLayer, 
-									new PositionCoordinate(this.selectionLayer, cell.getColumnPosition(), cell.getRowPosition()), 
-									parent, 
-									configRegistry, 
-									(initialValue != null ? initialValue : cell.getDataValue())));
-				}
-				else if (selectedCells.size() > 1) {
-					//determine the initial value
-					Object initialEditValue = initialValue;
-					if (initialValue == null && EditUtils.isValueSame(this.selectionLayer)) {
-						ILayerCell cell = selectedCells.iterator().next();
-						initialEditValue = this.selectionLayer.getDataValueByPosition(
-								cell.getColumnPosition(), cell.getRowPosition());
-					}
-					
-					EditController.editCells(selectedCells, parent, initialEditValue, configRegistry);
-				}
-			}
-		}
->>>>>>> 71c1dcb9
 
         // as commands by default are intended to be consumed by the handler,
-        // always
-        // return true, whether the activation of the edit mode was successfull
-        // or not
+        // always return true, whether the activation of the edit mode was
+        // successful or not
         return true;
     }
 
