<<<<<<< HEAD
/*******************************************************************************
 * Copyright (c) 2012, 2013 Original authors and others.
 * All rights reserved. This program and the accompanying materials
 * are made available under the terms of the Eclipse Public License v1.0
 * which accompanies this distribution, and is available at
 * http://www.eclipse.org/legal/epl-v10.html
 * 
 * Contributors:
 *     Original authors and others - initial API and implementation
 ******************************************************************************/
package org.eclipse.nebula.widgets.nattable.layer;

import static org.eclipse.nebula.widgets.nattable.coordinate.Orientation.HORIZONTAL;

import java.util.Collection;
import java.util.HashMap;
import java.util.Iterator;
import java.util.LinkedHashMap;
import java.util.LinkedHashSet;
import java.util.LinkedList;
import java.util.List;
import java.util.Map;
import java.util.Properties;
import java.util.Set;

import org.eclipse.swt.graphics.Rectangle;

import org.eclipse.nebula.widgets.nattable.command.ILayerCommand;
import org.eclipse.nebula.widgets.nattable.command.ILayerCommandHandler;
import org.eclipse.nebula.widgets.nattable.config.CellConfigAttributes;
import org.eclipse.nebula.widgets.nattable.config.ConfigRegistry;
import org.eclipse.nebula.widgets.nattable.config.IConfigRegistry;
import org.eclipse.nebula.widgets.nattable.config.IConfiguration;
import org.eclipse.nebula.widgets.nattable.coordinate.Orientation;
import org.eclipse.nebula.widgets.nattable.layer.cell.IConfigLabelAccumulator;
import org.eclipse.nebula.widgets.nattable.layer.cell.ILayerCell;
import org.eclipse.nebula.widgets.nattable.layer.cell.LayerCell;
import org.eclipse.nebula.widgets.nattable.layer.event.ILayerEvent;
import org.eclipse.nebula.widgets.nattable.layer.event.ILayerEventHandler;
import org.eclipse.nebula.widgets.nattable.painter.cell.ICellPainter;
import org.eclipse.nebula.widgets.nattable.painter.layer.GridLineCellLayerPainter;
import org.eclipse.nebula.widgets.nattable.painter.layer.ILayerPainter;
import org.eclipse.nebula.widgets.nattable.persistence.IPersistable;
import org.eclipse.nebula.widgets.nattable.style.DisplayMode;
import org.eclipse.nebula.widgets.nattable.ui.binding.UiBindingRegistry;
import org.eclipse.nebula.widgets.nattable.util.IClientAreaProvider;


/**
 * Base layer implementation with common methods for managing listeners and caching, etc.
 */
public abstract class AbstractLayer implements ILayer {
	
	
	private ILayerDim hDim;
	private ILayerDim vDim;
	
	private String regionName;
	protected ILayerPainter layerPainter;
	private IClientAreaProvider clientAreaProvider = IClientAreaProvider.DEFAULT;
	private IConfigLabelAccumulator configLabelAccumulator;

	private final Map<Class<? extends ILayerCommand>, ILayerCommandHandler<? extends ILayerCommand>> commandHandlers = new LinkedHashMap<Class<? extends ILayerCommand>, ILayerCommandHandler<? extends ILayerCommand>>();
	private final Map<Class<? extends ILayerEvent>, ILayerEventHandler<? extends ILayerEvent>> eventHandlers = new HashMap<Class<? extends ILayerEvent>, ILayerEventHandler<? extends ILayerEvent>>();
	
	private final List<IPersistable> persistables = new LinkedList<IPersistable>();
	private final Set<ILayerListener> listeners = new LinkedHashSet<ILayerListener>();
	private final Collection<IConfiguration> configurations = new LinkedList<IConfiguration>();
	
	
	protected AbstractLayer() {
		updateDims();
	}
	
	
	// Dispose
	
	@Override
	public void dispose() {
	}
	
	
	// Dims
	
	/**
	 * Updates the layer dimensions.
	 * 
	 * Override this method to set custom layer dimension implementations.
	 */
	protected void updateDims() {
		setDim(new HorizontalLayerDim(this));
		setDim(new VerticalLayerDim(this));
	}
	
	/**
	 * Sets the layer dimension of this layer for the orientation of the given dimension.
	 * 
	 * This method use usually called in {@link #updateDims()}.
	 * 
	 * @param dim the layer dimension
	 */
	protected void setDim(/*@NonNull*/ final ILayerDim dim) {
		if (dim == null) {
			throw new NullPointerException("dim"); //$NON-NLS-1$
		}
		
		if (dim.getOrientation() == HORIZONTAL) {
			this.hDim = dim;
		}
		else {
			this.vDim = dim;
		}
	}
	
	@Override
	public ILayerDim getDim(final Orientation orientation) {
		if (orientation == null) {
			throw new NullPointerException("orientation"); //$NON-NLS-1$
		}
		
		return (orientation == HORIZONTAL) ? this.hDim : this.vDim;
	}
	
	
	// Regions
	
	@Override
	public LabelStack getRegionLabelsByXY(int x, int y) {
		LabelStack regionLabels = new LabelStack();
		if (regionName != null) {
			regionLabels.addLabel(regionName);
		}
		return regionLabels;
	}
	
	public String getRegionName() {
		return regionName;
	}
	
	public void setRegionName(String regionName) {
		this.regionName = regionName;
	}
	
	// Config lables
	
	@Override
	public LabelStack getConfigLabelsByPosition(int columnPosition, int rowPosition) {
		LabelStack configLabels = new LabelStack();
		if (configLabelAccumulator != null) {
			configLabelAccumulator.accumulateConfigLabels(configLabels, columnPosition, rowPosition);
		}
		if (regionName != null) {
			configLabels.addLabel(regionName);
		}
		return configLabels;
	}
	
	public IConfigLabelAccumulator getConfigLabelAccumulator() {
		return configLabelAccumulator;
	}
	
	public void setConfigLabelAccumulator(IConfigLabelAccumulator cellLabelAccumulator) {
		this.configLabelAccumulator = cellLabelAccumulator;
	}
	
	// Persistence
	
	@Override
	public void saveState(String prefix, Properties properties) {
		for (IPersistable persistable : persistables) {
			persistable.saveState(prefix, properties);
		}
	}
	
	@Override
	public void loadState(String prefix, Properties properties) {
		for (IPersistable persistable : persistables) {
			persistable.loadState(prefix, properties);
		}
	}
	  
	@Override
	public void registerPersistable(IPersistable persistable){
		persistables.add(persistable);
	}

	@Override
	public void unregisterPersistable(IPersistable persistable){
		persistables.remove(persistable);
	}
	
	// Configuration
	
	public void addConfiguration(IConfiguration configuration) {
		configurations.add(configuration);
	}

	public void clearConfiguration() {
		configurations.clear();
	}
	
	@Override
	public void configure(ConfigRegistry configRegistry, UiBindingRegistry uiBindingRegistry) {
		for (IConfiguration configuration : configurations) {
			configuration.configureLayer(this);
			configuration.configureRegistry(configRegistry);
			configuration.configureUiBindings(uiBindingRegistry);
		}
	}
	
	// Commands
	
	@Override
	@SuppressWarnings({ "unchecked", "rawtypes" })
	public boolean doCommand(ILayerCommand command) {
		for (Class<? extends ILayerCommand> commandClass : commandHandlers.keySet()) {
			if (commandClass.isInstance(command)) {
				ILayerCommandHandler commandHandler = commandHandlers.get(commandClass);
				if (commandHandler.doCommand(this, command)) {
					return true;
				}
			}
		}
		
		return false;
	}
	
	// Command handlers
	
	/**
	 * Layers should use this method to register their command handlers
	 * and call it from their constructor. This allows easy overriding if 
	 * required of command handlers 
	 */
	protected void registerCommandHandlers() {
		// No op
	}
	
	@Override
	public void registerCommandHandler(ILayerCommandHandler<?> commandHandler) {
		commandHandlers.put(commandHandler.getCommandClass(), commandHandler);
	}

	@Override
	public void unregisterCommandHandler(Class<? extends ILayerCommand> commandClass) {
		commandHandlers.remove(commandClass);
	}
	
	// Events

	@Override
	public void addLayerListener(ILayerListener listener) {
		listeners.add(listener);
	}
	
	@Override
	public void removeLayerListener(ILayerListener listener) {
		listeners.remove(listener);
	}
	
	@Override
	public boolean hasLayerListener(Class<? extends ILayerListener> layerListenerClass) {
		for (ILayerListener listener : listeners) {
			if (listener.getClass().equals(layerListenerClass)) {
				return true;
			}
		}
		return false;
	}

	/**
	 * Handle layer event notification. Convert it to your context
	 * and propagate <i>UP</i>.
	 *  
	 * If you override this method you <strong>MUST NOT FORGET</strong> to raise
	 * the event up the layer stack by calling <code>super.fireLayerEvent(event)</code>
	 * - unless you plan to eat the event yourself.
	 **/
	@Override
	@SuppressWarnings({ "unchecked", "rawtypes" })
	public void handleLayerEvent(ILayerEvent event) {
		for (Class<? extends ILayerEvent> eventClass : eventHandlers.keySet()) {
			if (eventClass.isInstance(event)) {
				ILayerEventHandler eventHandler = eventHandlers.get(eventClass);
				eventHandler.handleLayerEvent(event);
			}
		}
		
		// Pass on the event to our parent
		if (event.convertToLocal(this)) {
			fireLayerEvent(event);
		}
	}
	
	public void registerEventHandler(ILayerEventHandler<?> eventHandler) {
		eventHandlers.put(eventHandler.getLayerEventClass(), eventHandler);
	}
	
=======
/*******************************************************************************
 * Copyright (c) 2012, 2013 Original authors and others.
 * All rights reserved. This program and the accompanying materials
 * are made available under the terms of the Eclipse Public License v1.0
 * which accompanies this distribution, and is available at
 * http://www.eclipse.org/legal/epl-v10.html
 * 
 * Contributors:
 *     Original authors and others - initial API and implementation
 ******************************************************************************/
package org.eclipse.nebula.widgets.nattable.layer;

import java.util.Collection;
import java.util.HashMap;
import java.util.Iterator;
import java.util.LinkedHashMap;
import java.util.LinkedHashSet;
import java.util.LinkedList;
import java.util.List;
import java.util.Map;
import java.util.Properties;
import java.util.Set;

import org.eclipse.nebula.widgets.nattable.command.ILayerCommand;
import org.eclipse.nebula.widgets.nattable.command.ILayerCommandHandler;
import org.eclipse.nebula.widgets.nattable.config.CellConfigAttributes;
import org.eclipse.nebula.widgets.nattable.config.ConfigRegistry;
import org.eclipse.nebula.widgets.nattable.config.IConfigRegistry;
import org.eclipse.nebula.widgets.nattable.config.IConfiguration;
import org.eclipse.nebula.widgets.nattable.layer.cell.IConfigLabelAccumulator;
import org.eclipse.nebula.widgets.nattable.layer.cell.ILayerCell;
import org.eclipse.nebula.widgets.nattable.layer.cell.LayerCell;
import org.eclipse.nebula.widgets.nattable.layer.event.ILayerEvent;
import org.eclipse.nebula.widgets.nattable.layer.event.ILayerEventHandler;
import org.eclipse.nebula.widgets.nattable.painter.cell.ICellPainter;
import org.eclipse.nebula.widgets.nattable.painter.layer.GridLineCellLayerPainter;
import org.eclipse.nebula.widgets.nattable.painter.layer.ILayerPainter;
import org.eclipse.nebula.widgets.nattable.persistence.IPersistable;
import org.eclipse.nebula.widgets.nattable.style.DisplayMode;
import org.eclipse.nebula.widgets.nattable.ui.binding.UiBindingRegistry;
import org.eclipse.nebula.widgets.nattable.util.IClientAreaProvider;
import org.eclipse.swt.graphics.Rectangle;


/**
 * Base layer implementation with common methods for managing listeners and caching, etc.
 */
public abstract class AbstractLayer implements ILayer {

	private String regionName;
	protected ILayerPainter layerPainter;
	private IClientAreaProvider clientAreaProvider = IClientAreaProvider.DEFAULT;
	private IConfigLabelAccumulator configLabelAccumulator;

	private final Map<Class<? extends ILayerCommand>, ILayerCommandHandler<? extends ILayerCommand>> commandHandlers = new LinkedHashMap<Class<? extends ILayerCommand>, ILayerCommandHandler<? extends ILayerCommand>>();
	private final Map<Class<? extends ILayerEvent>, ILayerEventHandler<? extends ILayerEvent>> eventHandlers = new HashMap<Class<? extends ILayerEvent>, ILayerEventHandler<? extends ILayerEvent>>();
	
	private final List<IPersistable> persistables = new LinkedList<IPersistable>();
	private final Set<ILayerListener> listeners = new LinkedHashSet<ILayerListener>();
	private final Collection<IConfiguration> configurations = new LinkedList<IConfiguration>();
	
	// Dispose

	@Override
	public void dispose() {
	}
	
	// Regions
	
	@Override
	public LabelStack getRegionLabelsByXY(int x, int y) {
		LabelStack regionLabels = new LabelStack();
		if (regionName != null) {
			regionLabels.addLabel(regionName);
		}
		return regionLabels;
	}
	
	public String getRegionName() {
		return regionName;
	}
	
	public void setRegionName(String regionName) {
		this.regionName = regionName;
	}
	
	// Config lables
	
	@Override
	public LabelStack getConfigLabelsByPosition(int columnPosition, int rowPosition) {
		LabelStack configLabels = new LabelStack();
		if (configLabelAccumulator != null) {
			configLabelAccumulator.accumulateConfigLabels(configLabels, columnPosition, rowPosition);
		}
		if (regionName != null) {
			configLabels.addLabel(regionName);
		}
		return configLabels;
	}
	
	public IConfigLabelAccumulator getConfigLabelAccumulator() {
		return configLabelAccumulator;
	}
	
	public void setConfigLabelAccumulator(IConfigLabelAccumulator cellLabelAccumulator) {
		this.configLabelAccumulator = cellLabelAccumulator;
	}
	
	// Persistence
	
	@Override
	public void saveState(String prefix, Properties properties) {
		for (IPersistable persistable : persistables) {
			persistable.saveState(prefix, properties);
		}
	}
	
	@Override
	public void loadState(String prefix, Properties properties) {
		for (IPersistable persistable : persistables) {
			persistable.loadState(prefix, properties);
		}
	}
	  
	@Override
	public void registerPersistable(IPersistable persistable){
		persistables.add(persistable);
	}

	@Override
	public void unregisterPersistable(IPersistable persistable){
		persistables.remove(persistable);
	}
	
	// Configuration
	
	public void addConfiguration(IConfiguration configuration) {
		configurations.add(configuration);
	}

	public void clearConfiguration() {
		configurations.clear();
	}
	
	@Override
	public void configure(ConfigRegistry configRegistry, UiBindingRegistry uiBindingRegistry) {
		for (IConfiguration configuration : configurations) {
			configuration.configureLayer(this);
			configuration.configureRegistry(configRegistry);
			configuration.configureUiBindings(uiBindingRegistry);
		}
	}
	
	// Commands
	
	@Override
	@SuppressWarnings({ "unchecked", "rawtypes" })
	public boolean doCommand(ILayerCommand command) {
		for (Class<? extends ILayerCommand> commandClass : commandHandlers.keySet()) {
			if (commandClass.isInstance(command)) {
				ILayerCommandHandler commandHandler = commandHandlers.get(commandClass);
				if (commandHandler.doCommand(this, command)) {
					return true;
				}
			}
		}
		
		return false;
	}
	
	// Command handlers
	
	/**
	 * Layers should use this method to register their command handlers
	 * and call it from their constructor. This allows easy overriding if 
	 * required of command handlers 
	 */
	protected void registerCommandHandlers() {
		// No op
	}
	
	@Override
	public void registerCommandHandler(ILayerCommandHandler<?> commandHandler) {
		commandHandlers.put(commandHandler.getCommandClass(), commandHandler);
	}

	@Override
	public void unregisterCommandHandler(Class<? extends ILayerCommand> commandClass) {
		commandHandlers.remove(commandClass);
	}
	
	// Events

	@Override
	public void addLayerListener(ILayerListener listener) {
		listeners.add(listener);
	}
	
	@Override
	public void removeLayerListener(ILayerListener listener) {
		listeners.remove(listener);
	}
	
	@Override
	public boolean hasLayerListener(Class<? extends ILayerListener> layerListenerClass) {
		for (ILayerListener listener : listeners) {
			if (listener.getClass().equals(layerListenerClass)) {
				return true;
			}
		}
		return false;
	}

	/**
	 * Handle layer event notification. Convert it to your context
	 * and propagate <i>UP</i>.
	 *  
	 * If you override this method you <strong>MUST NOT FORGET</strong> to raise
	 * the event up the layer stack by calling <code>super.fireLayerEvent(event)</code>
	 * - unless you plan to eat the event yourself.
	 **/
	@Override
	@SuppressWarnings({ "unchecked", "rawtypes" })
	public void handleLayerEvent(ILayerEvent event) {
		for (Class<? extends ILayerEvent> eventClass : eventHandlers.keySet()) {
			if (eventClass.isInstance(event)) {
				ILayerEventHandler eventHandler = eventHandlers.get(eventClass);
				eventHandler.handleLayerEvent(event);
			}
		}
		
		// Pass on the event to our parent
		if (event.convertToLocal(this)) {
			fireLayerEvent(event);
		}
	}
	
	public void registerEventHandler(ILayerEventHandler<?> eventHandler) {
		eventHandlers.put(eventHandler.getLayerEventClass(), eventHandler);
	}
	
>>>>>>> 14854ea0
	public void unregisterEventHandler(ILayerEventHandler<?> eventHandler) {
		eventHandlers.remove(eventHandler.getLayerEventClass());
	}
	
<<<<<<< HEAD
	/**
	 * Pass the event to all the {@link ILayerListener} registered on this layer.
	 * A cloned copy is passed to each listener.
	 */
	@Override
	public void fireLayerEvent(ILayerEvent event) {
		if (listeners.size() > 0) {
			Iterator<ILayerListener> it = listeners.iterator();
			boolean isLastListener = false;
			do {
				ILayerListener l = it.next();
				isLastListener = !it.hasNext();  // Lookahead
				
				// Fire cloned event to first n-1 listeners; fire original event to last listener
				ILayerEvent eventToFire = isLastListener ? event : event.cloneEvent();
				l.handleLayerEvent(eventToFire);
			} while (!isLastListener);
		}
	}
	
	/**
	 * @return {@link ILayerPainter}. Defaults to {@link GridLineCellLayerPainter}
	 */
	@Override
	public ILayerPainter getLayerPainter() {
		if (layerPainter == null) {
			layerPainter = new GridLineCellLayerPainter();
		}
		return layerPainter;
	}
	
	protected void setLayerPainter(ILayerPainter layerPainter) {
		this.layerPainter = layerPainter;
	}

	// Client area
	
	@Override
	public IClientAreaProvider getClientAreaProvider() {
		return clientAreaProvider;
	}
	
	@Override
	public void setClientAreaProvider(IClientAreaProvider clientAreaProvider) {
		this.clientAreaProvider = clientAreaProvider;
	}
	
	@Override
	public String toString() {
		return getClass().getSimpleName();
	}
	
	@Override
	public ILayerCell getCellByPosition(int columnPosition, int rowPosition) {
		if (columnPosition < 0 || columnPosition >= getColumnCount()
				|| rowPosition < 0 || rowPosition >= getRowCount()) {
			return null;
		}
		
		return new LayerCell(this, columnPosition, rowPosition);
	}
	
	@Override
	public Rectangle getBoundsByPosition(int columnPosition, int rowPosition) {
		ILayerCell cell = getCellByPosition(columnPosition, rowPosition);
		ILayer cellLayer = cell.getLayer();
		
		int xOffset = -1;
		int yOffset = -1;
		int width = 0;
		int height = 0;
		{	int column = cell.getOriginColumnPosition();
			int end = column + cell.getColumnSpan();
			for (; column < end; column++) {
				int columnOffset = cellLayer.getStartXOfColumnPosition(column);
				if (column < cellLayer.getColumnCount()) {
					xOffset = columnOffset;
					break;
				}
			}
			for (; column < end; column++) {
				width += cellLayer.getColumnWidthByPosition(column);
			}
		}
		{	int row = cell.getOriginRowPosition();
			int end = row + cell.getRowSpan();
			for (; row < end; row++) {
				int rowOffset = cellLayer.getStartYOfRowPosition(row);
				if (row < cellLayer.getRowCount()) {
					yOffset = rowOffset;
					break;
				}
			}
			for (; row < end; row++) {
				height += cellLayer.getRowHeightByPosition(row);
			}
		}
		
		return new Rectangle(xOffset, yOffset, width, height);
	}
	
	@Override
	public String getDisplayModeByPosition(int columnPosition, int rowPosition) {
		return DisplayMode.NORMAL;
	}
	
	@Override
	public ICellPainter getCellPainter(int columnPosition, int rowPosition, ILayerCell cell, IConfigRegistry configRegistry) {
		return configRegistry.getConfigAttribute(CellConfigAttributes.CELL_PAINTER, cell.getDisplayMode(), cell.getConfigLabels().getLabels());
	}
	
}
=======
	/**
	 * Pass the event to all the {@link ILayerListener} registered on this layer.
	 * A cloned copy is passed to each listener.
	 */
	@Override
	public void fireLayerEvent(ILayerEvent event) {
		if (listeners.size() > 0) {
			Iterator<ILayerListener> it = listeners.iterator();
			boolean isLastListener = false;
			do {
				ILayerListener l = it.next();
				isLastListener = !it.hasNext();  // Lookahead
				
				// Fire cloned event to first n-1 listeners; fire original event to last listener
				ILayerEvent eventToFire = isLastListener ? event : event.cloneEvent();
				l.handleLayerEvent(eventToFire);
			} while (!isLastListener);
		}
	}
	
	/**
	 * @return {@link ILayerPainter}. Defaults to {@link GridLineCellLayerPainter}
	 */
	@Override
	public ILayerPainter getLayerPainter() {
		if (layerPainter == null) {
			layerPainter = new GridLineCellLayerPainter();
		}
		return layerPainter;
	}
	
	protected void setLayerPainter(ILayerPainter layerPainter) {
		this.layerPainter = layerPainter;
	}

	// Client area
	
	@Override
	public IClientAreaProvider getClientAreaProvider() {
		return clientAreaProvider;
	}
	
	@Override
	public void setClientAreaProvider(IClientAreaProvider clientAreaProvider) {
		this.clientAreaProvider = clientAreaProvider;
	}
	
	@Override
	public String toString() {
		return getClass().getSimpleName();
	}
	
	@Override
	public ILayerCell getCellByPosition(int columnPosition, int rowPosition) {
		if (columnPosition < 0 || columnPosition >= getColumnCount()
				|| rowPosition < 0 || rowPosition >= getRowCount()) {
			return null;
		}
		
		return new LayerCell(this, columnPosition, rowPosition);
	}
	
	@Override
	public Rectangle getBoundsByPosition(int columnPosition, int rowPosition) {
		ILayerCell cell = getCellByPosition(columnPosition, rowPosition);
		ILayer cellLayer = cell.getLayer();
		
		int xOffset = -1;
		int yOffset = -1;
		int width = 0;
		int height = 0;
		{	int column = cell.getOriginColumnPosition();
			int end = column + cell.getColumnSpan();
			for (; column < end; column++) {
				int columnOffset = cellLayer.getStartXOfColumnPosition(column);
				if (column < cellLayer.getColumnCount()) {
					xOffset = columnOffset;
					break;
				}
			}
			for (; column < end; column++) {
				width += cellLayer.getColumnWidthByPosition(column);
			}
		}
		{	int row = cell.getOriginRowPosition();
			int end = row + cell.getRowSpan();
			for (; row < end; row++) {
				int rowOffset = cellLayer.getStartYOfRowPosition(row);
				if (row < cellLayer.getRowCount()) {
					yOffset = rowOffset;
					break;
				}
			}
			for (; row < end; row++) {
				height += cellLayer.getRowHeightByPosition(row);
			}
		}
		
		return new Rectangle(xOffset, yOffset, width, height);
	}
	
	@Override
	public String getDisplayModeByPosition(int columnPosition, int rowPosition) {
		return DisplayMode.NORMAL;
	}
	
	@Override
	public ICellPainter getCellPainter(int columnPosition, int rowPosition, ILayerCell cell, IConfigRegistry configRegistry) {
		return configRegistry.getConfigAttribute(CellConfigAttributes.CELL_PAINTER, cell.getDisplayMode(), cell.getConfigLabels().getLabels());
	}
	
}
>>>>>>> 14854ea0
<|MERGE_RESOLUTION|>--- conflicted
+++ resolved
@@ -1,4 +1,3 @@
-<<<<<<< HEAD
 /*******************************************************************************
  * Copyright (c) 2012, 2013 Original authors and others.
  * All rights reserved. This program and the accompanying materials
@@ -297,254 +296,10 @@
 		eventHandlers.put(eventHandler.getLayerEventClass(), eventHandler);
 	}
 	
-=======
-/*******************************************************************************
- * Copyright (c) 2012, 2013 Original authors and others.
- * All rights reserved. This program and the accompanying materials
- * are made available under the terms of the Eclipse Public License v1.0
- * which accompanies this distribution, and is available at
- * http://www.eclipse.org/legal/epl-v10.html
- * 
- * Contributors:
- *     Original authors and others - initial API and implementation
- ******************************************************************************/
-package org.eclipse.nebula.widgets.nattable.layer;
-
-import java.util.Collection;
-import java.util.HashMap;
-import java.util.Iterator;
-import java.util.LinkedHashMap;
-import java.util.LinkedHashSet;
-import java.util.LinkedList;
-import java.util.List;
-import java.util.Map;
-import java.util.Properties;
-import java.util.Set;
-
-import org.eclipse.nebula.widgets.nattable.command.ILayerCommand;
-import org.eclipse.nebula.widgets.nattable.command.ILayerCommandHandler;
-import org.eclipse.nebula.widgets.nattable.config.CellConfigAttributes;
-import org.eclipse.nebula.widgets.nattable.config.ConfigRegistry;
-import org.eclipse.nebula.widgets.nattable.config.IConfigRegistry;
-import org.eclipse.nebula.widgets.nattable.config.IConfiguration;
-import org.eclipse.nebula.widgets.nattable.layer.cell.IConfigLabelAccumulator;
-import org.eclipse.nebula.widgets.nattable.layer.cell.ILayerCell;
-import org.eclipse.nebula.widgets.nattable.layer.cell.LayerCell;
-import org.eclipse.nebula.widgets.nattable.layer.event.ILayerEvent;
-import org.eclipse.nebula.widgets.nattable.layer.event.ILayerEventHandler;
-import org.eclipse.nebula.widgets.nattable.painter.cell.ICellPainter;
-import org.eclipse.nebula.widgets.nattable.painter.layer.GridLineCellLayerPainter;
-import org.eclipse.nebula.widgets.nattable.painter.layer.ILayerPainter;
-import org.eclipse.nebula.widgets.nattable.persistence.IPersistable;
-import org.eclipse.nebula.widgets.nattable.style.DisplayMode;
-import org.eclipse.nebula.widgets.nattable.ui.binding.UiBindingRegistry;
-import org.eclipse.nebula.widgets.nattable.util.IClientAreaProvider;
-import org.eclipse.swt.graphics.Rectangle;
-
-
-/**
- * Base layer implementation with common methods for managing listeners and caching, etc.
- */
-public abstract class AbstractLayer implements ILayer {
-
-	private String regionName;
-	protected ILayerPainter layerPainter;
-	private IClientAreaProvider clientAreaProvider = IClientAreaProvider.DEFAULT;
-	private IConfigLabelAccumulator configLabelAccumulator;
-
-	private final Map<Class<? extends ILayerCommand>, ILayerCommandHandler<? extends ILayerCommand>> commandHandlers = new LinkedHashMap<Class<? extends ILayerCommand>, ILayerCommandHandler<? extends ILayerCommand>>();
-	private final Map<Class<? extends ILayerEvent>, ILayerEventHandler<? extends ILayerEvent>> eventHandlers = new HashMap<Class<? extends ILayerEvent>, ILayerEventHandler<? extends ILayerEvent>>();
-	
-	private final List<IPersistable> persistables = new LinkedList<IPersistable>();
-	private final Set<ILayerListener> listeners = new LinkedHashSet<ILayerListener>();
-	private final Collection<IConfiguration> configurations = new LinkedList<IConfiguration>();
-	
-	// Dispose
-
-	@Override
-	public void dispose() {
-	}
-	
-	// Regions
-	
-	@Override
-	public LabelStack getRegionLabelsByXY(int x, int y) {
-		LabelStack regionLabels = new LabelStack();
-		if (regionName != null) {
-			regionLabels.addLabel(regionName);
-		}
-		return regionLabels;
-	}
-	
-	public String getRegionName() {
-		return regionName;
-	}
-	
-	public void setRegionName(String regionName) {
-		this.regionName = regionName;
-	}
-	
-	// Config lables
-	
-	@Override
-	public LabelStack getConfigLabelsByPosition(int columnPosition, int rowPosition) {
-		LabelStack configLabels = new LabelStack();
-		if (configLabelAccumulator != null) {
-			configLabelAccumulator.accumulateConfigLabels(configLabels, columnPosition, rowPosition);
-		}
-		if (regionName != null) {
-			configLabels.addLabel(regionName);
-		}
-		return configLabels;
-	}
-	
-	public IConfigLabelAccumulator getConfigLabelAccumulator() {
-		return configLabelAccumulator;
-	}
-	
-	public void setConfigLabelAccumulator(IConfigLabelAccumulator cellLabelAccumulator) {
-		this.configLabelAccumulator = cellLabelAccumulator;
-	}
-	
-	// Persistence
-	
-	@Override
-	public void saveState(String prefix, Properties properties) {
-		for (IPersistable persistable : persistables) {
-			persistable.saveState(prefix, properties);
-		}
-	}
-	
-	@Override
-	public void loadState(String prefix, Properties properties) {
-		for (IPersistable persistable : persistables) {
-			persistable.loadState(prefix, properties);
-		}
-	}
-	  
-	@Override
-	public void registerPersistable(IPersistable persistable){
-		persistables.add(persistable);
-	}
-
-	@Override
-	public void unregisterPersistable(IPersistable persistable){
-		persistables.remove(persistable);
-	}
-	
-	// Configuration
-	
-	public void addConfiguration(IConfiguration configuration) {
-		configurations.add(configuration);
-	}
-
-	public void clearConfiguration() {
-		configurations.clear();
-	}
-	
-	@Override
-	public void configure(ConfigRegistry configRegistry, UiBindingRegistry uiBindingRegistry) {
-		for (IConfiguration configuration : configurations) {
-			configuration.configureLayer(this);
-			configuration.configureRegistry(configRegistry);
-			configuration.configureUiBindings(uiBindingRegistry);
-		}
-	}
-	
-	// Commands
-	
-	@Override
-	@SuppressWarnings({ "unchecked", "rawtypes" })
-	public boolean doCommand(ILayerCommand command) {
-		for (Class<? extends ILayerCommand> commandClass : commandHandlers.keySet()) {
-			if (commandClass.isInstance(command)) {
-				ILayerCommandHandler commandHandler = commandHandlers.get(commandClass);
-				if (commandHandler.doCommand(this, command)) {
-					return true;
-				}
-			}
-		}
-		
-		return false;
-	}
-	
-	// Command handlers
-	
-	/**
-	 * Layers should use this method to register their command handlers
-	 * and call it from their constructor. This allows easy overriding if 
-	 * required of command handlers 
-	 */
-	protected void registerCommandHandlers() {
-		// No op
-	}
-	
-	@Override
-	public void registerCommandHandler(ILayerCommandHandler<?> commandHandler) {
-		commandHandlers.put(commandHandler.getCommandClass(), commandHandler);
-	}
-
-	@Override
-	public void unregisterCommandHandler(Class<? extends ILayerCommand> commandClass) {
-		commandHandlers.remove(commandClass);
-	}
-	
-	// Events
-
-	@Override
-	public void addLayerListener(ILayerListener listener) {
-		listeners.add(listener);
-	}
-	
-	@Override
-	public void removeLayerListener(ILayerListener listener) {
-		listeners.remove(listener);
-	}
-	
-	@Override
-	public boolean hasLayerListener(Class<? extends ILayerListener> layerListenerClass) {
-		for (ILayerListener listener : listeners) {
-			if (listener.getClass().equals(layerListenerClass)) {
-				return true;
-			}
-		}
-		return false;
-	}
-
-	/**
-	 * Handle layer event notification. Convert it to your context
-	 * and propagate <i>UP</i>.
-	 *  
-	 * If you override this method you <strong>MUST NOT FORGET</strong> to raise
-	 * the event up the layer stack by calling <code>super.fireLayerEvent(event)</code>
-	 * - unless you plan to eat the event yourself.
-	 **/
-	@Override
-	@SuppressWarnings({ "unchecked", "rawtypes" })
-	public void handleLayerEvent(ILayerEvent event) {
-		for (Class<? extends ILayerEvent> eventClass : eventHandlers.keySet()) {
-			if (eventClass.isInstance(event)) {
-				ILayerEventHandler eventHandler = eventHandlers.get(eventClass);
-				eventHandler.handleLayerEvent(event);
-			}
-		}
-		
-		// Pass on the event to our parent
-		if (event.convertToLocal(this)) {
-			fireLayerEvent(event);
-		}
-	}
-	
-	public void registerEventHandler(ILayerEventHandler<?> eventHandler) {
-		eventHandlers.put(eventHandler.getLayerEventClass(), eventHandler);
-	}
-	
->>>>>>> 14854ea0
 	public void unregisterEventHandler(ILayerEventHandler<?> eventHandler) {
 		eventHandlers.remove(eventHandler.getLayerEventClass());
 	}
 	
-<<<<<<< HEAD
 	/**
 	 * Pass the event to all the {@link ILayerListener} registered on this layer.
 	 * A cloned copy is passed to each listener.
@@ -656,118 +411,4 @@
 		return configRegistry.getConfigAttribute(CellConfigAttributes.CELL_PAINTER, cell.getDisplayMode(), cell.getConfigLabels().getLabels());
 	}
 	
-}
-=======
-	/**
-	 * Pass the event to all the {@link ILayerListener} registered on this layer.
-	 * A cloned copy is passed to each listener.
-	 */
-	@Override
-	public void fireLayerEvent(ILayerEvent event) {
-		if (listeners.size() > 0) {
-			Iterator<ILayerListener> it = listeners.iterator();
-			boolean isLastListener = false;
-			do {
-				ILayerListener l = it.next();
-				isLastListener = !it.hasNext();  // Lookahead
-				
-				// Fire cloned event to first n-1 listeners; fire original event to last listener
-				ILayerEvent eventToFire = isLastListener ? event : event.cloneEvent();
-				l.handleLayerEvent(eventToFire);
-			} while (!isLastListener);
-		}
-	}
-	
-	/**
-	 * @return {@link ILayerPainter}. Defaults to {@link GridLineCellLayerPainter}
-	 */
-	@Override
-	public ILayerPainter getLayerPainter() {
-		if (layerPainter == null) {
-			layerPainter = new GridLineCellLayerPainter();
-		}
-		return layerPainter;
-	}
-	
-	protected void setLayerPainter(ILayerPainter layerPainter) {
-		this.layerPainter = layerPainter;
-	}
-
-	// Client area
-	
-	@Override
-	public IClientAreaProvider getClientAreaProvider() {
-		return clientAreaProvider;
-	}
-	
-	@Override
-	public void setClientAreaProvider(IClientAreaProvider clientAreaProvider) {
-		this.clientAreaProvider = clientAreaProvider;
-	}
-	
-	@Override
-	public String toString() {
-		return getClass().getSimpleName();
-	}
-	
-	@Override
-	public ILayerCell getCellByPosition(int columnPosition, int rowPosition) {
-		if (columnPosition < 0 || columnPosition >= getColumnCount()
-				|| rowPosition < 0 || rowPosition >= getRowCount()) {
-			return null;
-		}
-		
-		return new LayerCell(this, columnPosition, rowPosition);
-	}
-	
-	@Override
-	public Rectangle getBoundsByPosition(int columnPosition, int rowPosition) {
-		ILayerCell cell = getCellByPosition(columnPosition, rowPosition);
-		ILayer cellLayer = cell.getLayer();
-		
-		int xOffset = -1;
-		int yOffset = -1;
-		int width = 0;
-		int height = 0;
-		{	int column = cell.getOriginColumnPosition();
-			int end = column + cell.getColumnSpan();
-			for (; column < end; column++) {
-				int columnOffset = cellLayer.getStartXOfColumnPosition(column);
-				if (column < cellLayer.getColumnCount()) {
-					xOffset = columnOffset;
-					break;
-				}
-			}
-			for (; column < end; column++) {
-				width += cellLayer.getColumnWidthByPosition(column);
-			}
-		}
-		{	int row = cell.getOriginRowPosition();
-			int end = row + cell.getRowSpan();
-			for (; row < end; row++) {
-				int rowOffset = cellLayer.getStartYOfRowPosition(row);
-				if (row < cellLayer.getRowCount()) {
-					yOffset = rowOffset;
-					break;
-				}
-			}
-			for (; row < end; row++) {
-				height += cellLayer.getRowHeightByPosition(row);
-			}
-		}
-		
-		return new Rectangle(xOffset, yOffset, width, height);
-	}
-	
-	@Override
-	public String getDisplayModeByPosition(int columnPosition, int rowPosition) {
-		return DisplayMode.NORMAL;
-	}
-	
-	@Override
-	public ICellPainter getCellPainter(int columnPosition, int rowPosition, ILayerCell cell, IConfigRegistry configRegistry) {
-		return configRegistry.getConfigAttribute(CellConfigAttributes.CELL_PAINTER, cell.getDisplayMode(), cell.getConfigLabels().getLabels());
-	}
-	
-}
->>>>>>> 14854ea0
+}