--- conflicted
+++ resolved
@@ -1,142 +1,3 @@
-<<<<<<< HEAD
-/*******************************************************************************
- * Copyright (c) 2012, 2013 Original authors and others.
- * All rights reserved. This program and the accompanying materials
- * are made available under the terms of the Eclipse Public License v1.0
- * which accompanies this distribution, and is available at
- * http://www.eclipse.org/legal/epl-v10.html
- * 
- * Contributors:
- *     Original authors and others - initial API and implementation
- ******************************************************************************/
-package org.eclipse.nebula.widgets.nattable.test.fixture;
-
-
-import org.eclipse.nebula.widgets.nattable.NatTable;
-import org.eclipse.nebula.widgets.nattable.config.ConfigRegistry;
-import org.eclipse.nebula.widgets.nattable.config.IEditableRule;
-import org.eclipse.nebula.widgets.nattable.edit.EditConfigAttributes;
-import org.eclipse.nebula.widgets.nattable.grid.layer.DefaultGridLayer;
-import org.eclipse.nebula.widgets.nattable.layer.DataLayer;
-import org.eclipse.nebula.widgets.nattable.layer.ILayer;
-import org.eclipse.nebula.widgets.nattable.layer.cell.ColumnOverrideLabelAccumulator;
-import org.eclipse.nebula.widgets.nattable.layer.event.ILayerEvent;
-import org.eclipse.nebula.widgets.nattable.layer.stack.DummyGridLayerStack;
-import org.eclipse.nebula.widgets.nattable.style.DisplayMode;
-import org.eclipse.nebula.widgets.nattable.viewport.ViewportLayer;
-import org.eclipse.swt.widgets.Display;
-import org.eclipse.swt.widgets.Shell;
-
-public class NatTableFixture extends NatTable {
-
-	private static final int DEFAULT_HEIGHT = 400;
-	private static final int DEFAULT_WIDTH = 600;
-
-	private int eventCount = 0;
-	private boolean updated = false;
-	private ColumnOverrideLabelAccumulator columnLabelAccumulator;
-
-	public NatTableFixture() {
-		super(new Shell(), new DummyGridLayerStack(), true);
-		initClientArea();
-	}
-
-	public NatTableFixture(ILayer underlyingLayer) {
-		this(underlyingLayer, true);
-	}
-
-	public NatTableFixture(Shell shell, ILayer underlyingLayer) {
-		super(shell, underlyingLayer, true);
-		initClientArea();
-	}
-
-	public NatTableFixture(Shell shell, ILayer underlyingLayer, int width, int height) {
-		super(shell, underlyingLayer, true);
-		initClientArea(width, height);
-	}
-
-	public NatTableFixture(ILayer underlyingLayer, boolean autoconfigure) {
-		super(new Shell(Display.getDefault()), underlyingLayer, autoconfigure);
-		initClientArea();
-	}
-
-
-	public NatTableFixture(DefaultGridLayer underlyingLayer, int width, int height, boolean autoconfigure) {
-		super(new Shell(Display.getDefault()), underlyingLayer, autoconfigure);
-		initClientArea(width, height);
-	}
-
-	private void initClientArea() {
-		initClientArea(DEFAULT_WIDTH, DEFAULT_HEIGHT);
-	}
-
-	private void initClientArea(int width, int height) {
-		setSize(width, height);
-		doCommand(new InitializeClientAreaCommandFixture());
-	}
-
-	@Override
-	public void handleLayerEvent(ILayerEvent event) {
-		super.handleLayerEvent(event);
-		eventCount++;
-	}
-
-	@Override
-	public void updateResize() {
-		updated = true;
-	}
-
-	public int getEventCount() {
-		return eventCount;
-	}
-
-	public boolean isUpdated() {
-		return updated;
-	}
-
-	// Convenience methods for tests
-
-	public void registerLabelOnColumn(DataLayer bodyDataLayer, int columnIndex, String columnLabel) {
-		getColumnLabelAccumulator(bodyDataLayer).registerColumnOverrides(columnIndex, columnLabel);
-	}
-
-	public void registerLabelOnColumnHeader(DataLayer columnHeaderDataLayer, int columnIndex, String columnLabel) {
-		getColumnLabelAccumulator(columnHeaderDataLayer).registerColumnOverrides(columnIndex, columnLabel);
-	}
-
-	private ColumnOverrideLabelAccumulator getColumnLabelAccumulator(DataLayer dataLayer) {
-		if (columnLabelAccumulator == null) {
-			columnLabelAccumulator = new ColumnOverrideLabelAccumulator(dataLayer);
-			dataLayer.setConfigLabelAccumulator(columnLabelAccumulator);
-		}
-		return columnLabelAccumulator;
-	}
-
-	public void scrollToColumn(int gridColumnPosition) {
-		DummyGridLayerStack gridLayer = (DummyGridLayerStack) getUnderlyingLayerByPosition(1, 1);
-		ViewportLayer viewportLayer = gridLayer.getBodyLayer().getViewportLayer();
-//		viewportLayer.invalidateHorizontalStructure();
-		viewportLayer.setOriginX(viewportLayer.getStartXOfColumnPosition(gridColumnPosition));
-	}
-
-	public void scrollToRow(int gridRowPosition) {
-		DummyGridLayerStack gridLayer = (DummyGridLayerStack) getUnderlyingLayerByPosition(1, 1);
-		ViewportLayer viewportLayer = gridLayer.getBodyLayer().getViewportLayer();
-//		viewportLayer.invalidateVerticalStructure();
-		viewportLayer.setOriginY(viewportLayer.getStartYOfRowPosition(gridRowPosition));
-	}
-
-	public void enableEditingOnAllCells() {
-		getConfigRegistry().registerConfigAttribute(EditConfigAttributes.CELL_EDITABLE_RULE, IEditableRule.ALWAYS_EDITABLE, DisplayMode.EDIT);
-	}
-
-	@Override
-	public ConfigRegistry getConfigRegistry() {
-		return (ConfigRegistry) super.getConfigRegistry();
-	}
-
-}
-=======
 /*******************************************************************************
  * Copyright (c) 2012, 2013 Original authors and others.
  * All rights reserved. This program and the accompanying materials
@@ -252,14 +113,14 @@
 	public void scrollToColumn(int gridColumnPosition) {
 		DummyGridLayerStack gridLayer = (DummyGridLayerStack) getUnderlyingLayerByPosition(1, 1);
 		ViewportLayer viewportLayer = gridLayer.getBodyLayer().getViewportLayer();
-		viewportLayer.invalidateHorizontalStructure();
+//		viewportLayer.invalidateHorizontalStructure();
 		viewportLayer.setOriginX(viewportLayer.getStartXOfColumnPosition(gridColumnPosition));
 	}
 
 	public void scrollToRow(int gridRowPosition) {
 		DummyGridLayerStack gridLayer = (DummyGridLayerStack) getUnderlyingLayerByPosition(1, 1);
 		ViewportLayer viewportLayer = gridLayer.getBodyLayer().getViewportLayer();
-		viewportLayer.invalidateVerticalStructure();
+//		viewportLayer.invalidateVerticalStructure();
 		viewportLayer.setOriginY(viewportLayer.getStartYOfRowPosition(gridRowPosition));
 	}
 
@@ -272,5 +133,4 @@
 		return (ConfigRegistry) super.getConfigRegistry();
 	}
 
-}
->>>>>>> 1ffac4d7
+}